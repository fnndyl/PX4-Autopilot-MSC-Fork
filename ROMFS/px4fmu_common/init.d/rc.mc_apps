#!nsh
#
# Standard apps for multirotors:
# att & pos estimator, att & pos control.
#

attitude_estimator_ekf start
#ekf_att_pos_estimator start
position_estimator_inav start

<<<<<<< HEAD
if mc_att_control start
then
else
	# try the multiplatform version
	mc_att_control_m start
fi
mc_pos_control start
=======
mc_att_control start
mc_pos_control start

#
# Start Land Detector
#
land_detector start multicopter
>>>>>>> e8e4a3b5
<|MERGE_RESOLUTION|>--- conflicted
+++ resolved
@@ -8,7 +8,6 @@
 #ekf_att_pos_estimator start
 position_estimator_inav start
 
-<<<<<<< HEAD
 if mc_att_control start
 then
 else
@@ -16,12 +15,8 @@
 	mc_att_control_m start
 fi
 mc_pos_control start
-=======
-mc_att_control start
-mc_pos_control start
 
 #
 # Start Land Detector
 #
-land_detector start multicopter
->>>>>>> e8e4a3b5
+land_detector start multicopter