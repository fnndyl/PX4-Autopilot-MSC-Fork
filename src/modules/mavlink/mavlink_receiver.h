/****************************************************************************
 *
 *   Copyright (c) 2012-2014 PX4 Development Team. All rights reserved.
 *
 * Redistribution and use in source and binary forms, with or without
 * modification, are permitted provided that the following conditions
 * are met:
 *
 * 1. Redistributions of source code must retain the above copyright
 *    notice, this list of conditions and the following disclaimer.
 * 2. Redistributions in binary form must reproduce the above copyright
 *    notice, this list of conditions and the following disclaimer in
 *    the documentation and/or other materials provided with the
 *    distribution.
 * 3. Neither the name PX4 nor the names of its contributors may be
 *    used to endorse or promote products derived from this software
 *    without specific prior written permission.
 *
 * THIS SOFTWARE IS PROVIDED BY THE COPYRIGHT HOLDERS AND CONTRIBUTORS
 * "AS IS" AND ANY EXPRESS OR IMPLIED WARRANTIES, INCLUDING, BUT NOT
 * LIMITED TO, THE IMPLIED WARRANTIES OF MERCHANTABILITY AND FITNESS
 * FOR A PARTICULAR PURPOSE ARE DISCLAIMED. IN NO EVENT SHALL THE
 * COPYRIGHT OWNER OR CONTRIBUTORS BE LIABLE FOR ANY DIRECT, INDIRECT,
 * INCIDENTAL, SPECIAL, EXEMPLARY, OR CONSEQUENTIAL DAMAGES (INCLUDING,
 * BUT NOT LIMITED TO, PROCUREMENT OF SUBSTITUTE GOODS OR SERVICES; LOSS
 * OF USE, DATA, OR PROFITS; OR BUSINESS INTERRUPTION) HOWEVER CAUSED
 * AND ON ANY THEORY OF LIABILITY, WHETHER IN CONTRACT, STRICT
 * LIABILITY, OR TORT (INCLUDING NEGLIGENCE OR OTHERWISE) ARISING IN
 * ANY WAY OUT OF THE USE OF THIS SOFTWARE, EVEN IF ADVISED OF THE
 * POSSIBILITY OF SUCH DAMAGE.
 *
 ****************************************************************************/

/**
 * @file mavlink_orb_listener.h
 * MAVLink 1.0 uORB listener definition
 *
 * @author Lorenz Meier <lm@inf.ethz.ch>
 * @author Anton Babushkin <anton.babushkin@me.com>
 */

#pragma once

#include <systemlib/perf_counter.h>
#include <uORB/uORB.h>
#include <uORB/topics/sensor_combined.h>
#include <uORB/topics/rc_channels.h>
#include <uORB/topics/vehicle_control_mode.h>
#include <uORB/topics/vehicle_attitude.h>
#include <uORB/topics/vehicle_gps_position.h>
#include <uORB/topics/vehicle_global_position.h>
#include <uORB/topics/vehicle_local_position.h>
#include <uORB/topics/home_position.h>
#include <uORB/topics/vehicle_status.h>
#include <uORB/topics/offboard_control_setpoint.h>
#include <uORB/topics/vehicle_command.h>
#include <uORB/topics/vehicle_local_position_setpoint.h>
#include <uORB/topics/vehicle_global_velocity_setpoint.h>
#include <uORB/topics/position_setpoint_triplet.h>
#include <uORB/topics/vehicle_vicon_position.h>
#include <uORB/topics/vehicle_attitude_setpoint.h>
#include <uORB/topics/vehicle_rates_setpoint.h>
#include <uORB/topics/optical_flow.h>
#include <uORB/topics/actuator_outputs.h>
#include <uORB/topics/actuator_controls_effective.h>
#include <uORB/topics/actuator_controls.h>
#include <uORB/topics/actuator_armed.h>
#include <uORB/topics/manual_control_setpoint.h>
#include <uORB/topics/telemetry_status.h>
#include <uORB/topics/debug_key_value.h>
#include <uORB/topics/airspeed.h>
#include <uORB/topics/battery_status.h>

class Mavlink;

class MavlinkReceiver
{
public:
	/**
	 * Constructor
	 */
	MavlinkReceiver(Mavlink *parent);

	/**
	 * Destructor, also kills the mavlinks task.
	 */
	~MavlinkReceiver();

	/**
	* Start the mavlink task.
	 *
	 * @return		OK on success.
	 */
	int		start();

	/**
	 * Display the mavlink status.
	 */
	void		print_status();

	static pthread_t receive_start(Mavlink *parent);

	static void *start_helper(void *context);

private:
	perf_counter_t	_loop_perf;			/**< loop performance counter */

	Mavlink	*_mavlink;

	void handle_message(mavlink_message_t *msg);
	void handle_message_command_long(mavlink_message_t *msg);
	void handle_message_optical_flow(mavlink_message_t *msg);
	void handle_message_set_mode(mavlink_message_t *msg);
	void handle_message_vicon_position_estimate(mavlink_message_t *msg);
	void handle_message_quad_swarm_roll_pitch_yaw_thrust(mavlink_message_t *msg);
	void handle_message_radio_status(mavlink_message_t *msg);
	void handle_message_manual_control(mavlink_message_t *msg);
	void handle_message_heartbeat(mavlink_message_t *msg);
	void handle_message_hil_sensor(mavlink_message_t *msg);
	void handle_message_hil_gps(mavlink_message_t *msg);
	void handle_message_hil_state_quaternion(mavlink_message_t *msg);

	void *receive_thread(void *arg);

	mavlink_status_t status;
	struct vehicle_local_position_s hil_local_pos;
	struct vehicle_control_mode_s _control_mode;
	orb_advert_t _global_pos_pub;
	orb_advert_t _local_pos_pub;
	orb_advert_t _attitude_pub;
	orb_advert_t _gps_pub;
	orb_advert_t _sensors_pub;
	orb_advert_t _gyro_pub;
	orb_advert_t _accel_pub;
	orb_advert_t _mag_pub;
	orb_advert_t _baro_pub;
	orb_advert_t _airspeed_pub;
	orb_advert_t _battery_pub;
	orb_advert_t _cmd_pub;
	orb_advert_t _flow_pub;
	orb_advert_t _offboard_control_sp_pub;
	orb_advert_t _local_pos_sp_pub;
	orb_advert_t _global_vel_sp_pub;
	orb_advert_t _att_sp_pub;
	orb_advert_t _rates_sp_pub;
	orb_advert_t _vicon_position_pub;
	orb_advert_t _telemetry_status_pub;
	orb_advert_t _rc_pub;
	orb_advert_t _manual_pub;
<<<<<<< HEAD
	hrt_abstime _telemetry_heartbeat_time;
	bool _radio_status_available;
=======

	int _control_mode_sub;
>>>>>>> 9d18da44
	int _hil_frames;
	uint64_t _old_timestamp;
	bool _hil_local_proj_inited;
	float _hil_local_alt0;
	struct map_projection_reference_s _hil_local_proj_ref;
};<|MERGE_RESOLUTION|>--- conflicted
+++ resolved
@@ -147,13 +147,9 @@
 	orb_advert_t _telemetry_status_pub;
 	orb_advert_t _rc_pub;
 	orb_advert_t _manual_pub;
-<<<<<<< HEAD
 	hrt_abstime _telemetry_heartbeat_time;
 	bool _radio_status_available;
-=======
-
 	int _control_mode_sub;
->>>>>>> 9d18da44
 	int _hil_frames;
 	uint64_t _old_timestamp;
 	bool _hil_local_proj_inited;
