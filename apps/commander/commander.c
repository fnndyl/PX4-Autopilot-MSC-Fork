/****************************************************************************
 *
 *   Copyright (C) 2012 PX4 Development Team. All rights reserved.
 *   Author: @author Petri Tanskanen <petri.tanskanen@inf.ethz.ch>
 *           @author Lorenz Meier <lm@inf.ethz.ch>
 *           @author Thomas Gubler <thomasgubler@student.ethz.ch>
 *           @author Julian Oes <joes@student.ethz.ch>
 *
 * Redistribution and use in source and binary forms, with or without
 * modification, are permitted provided that the following conditions
 * are met:
 *
 * 1. Redistributions of source code must retain the above copyright
 *    notice, this list of conditions and the following disclaimer.
 * 2. Redistributions in binary form must reproduce the above copyright
 *    notice, this list of conditions and the following disclaimer in
 *    the documentation and/or other materials provided with the
 *    distribution.
 * 3. Neither the name PX4 nor the names of its contributors may be
 *    used to endorse or promote products derived from this software
 *    without specific prior written permission.
 *
 * THIS SOFTWARE IS PROVIDED BY THE COPYRIGHT HOLDERS AND CONTRIBUTORS
 * "AS IS" AND ANY EXPRESS OR IMPLIED WARRANTIES, INCLUDING, BUT NOT
 * LIMITED TO, THE IMPLIED WARRANTIES OF MERCHANTABILITY AND FITNESS
 * FOR A PARTICULAR PURPOSE ARE DISCLAIMED. IN NO EVENT SHALL THE
 * COPYRIGHT OWNER OR CONTRIBUTORS BE LIABLE FOR ANY DIRECT, INDIRECT,
 * INCIDENTAL, SPECIAL, EXEMPLARY, OR CONSEQUENTIAL DAMAGES (INCLUDING,
 * BUT NOT LIMITED TO, PROCUREMENT OF SUBSTITUTE GOODS OR SERVICES; LOSS
 * OF USE, DATA, OR PROFITS; OR BUSINESS INTERRUPTION) HOWEVER CAUSED
 * AND ON ANY THEORY OF LIABILITY, WHETHER IN CONTRACT, STRICT
 * LIABILITY, OR TORT (INCLUDING NEGLIGENCE OR OTHERWISE) ARISING IN
 * ANY WAY OUT OF THE USE OF THIS SOFTWARE, EVEN IF ADVISED OF THE
 * POSSIBILITY OF SUCH DAMAGE.
 *
 ****************************************************************************/

/**
 * @file commander.c
 * Main system state machine implementation.
 */

#include "commander.h"

#include <nuttx/config.h>
#include <pthread.h>
#include <stdio.h>
#include <stdlib.h>
#include <stdbool.h>
#include <string.h>
#include <unistd.h>
#include <fcntl.h>
#include <errno.h>
#include <debug.h>
#include <sys/prctl.h>
#include <v1.0/common/mavlink.h>
#include <string.h>
#include <arch/board/drv_led.h>
#include <arch/board/up_hrt.h>
#include <arch/board/drv_tone_alarm.h>
#include <arch/board/up_hrt.h>
#include "state_machine_helper.h"
#include "systemlib/systemlib.h"
#include <math.h>
#include <poll.h>
#include <uORB/uORB.h>
#include <uORB/topics/sensor_combined.h>
#include <uORB/topics/manual_control_setpoint.h>
#include <uORB/topics/offboard_control_setpoint.h>
#include <uORB/topics/vehicle_gps_position.h>
#include <uORB/topics/vehicle_command.h>
#include <uORB/topics/subsystem_info.h>
#include <uORB/topics/actuator_controls.h>
#include <mavlink/mavlink_log.h>

#include <systemlib/param/param.h>
#include <systemlib/systemlib.h>
#include <systemlib/err.h>

/* XXX MOVE CALIBRATION TO SENSORS APP THREAD */
#include <drivers/drv_accel.h>
#include <drivers/drv_gyro.h>
#include <drivers/drv_mag.h>
#include <drivers/drv_baro.h>


PARAM_DEFINE_INT32(SYS_FAILSAVE_LL, 0);	/**< Go into low-level failsafe after 0 ms */
//PARAM_DEFINE_INT32(SYS_FAILSAVE_HL, 0);	/**< Go into high-level failsafe after 0 ms */

#include <arch/board/up_cpuload.h>
extern struct system_load_s system_load;

/* Decouple update interval and hysteris counters, all depends on intervals */
#define COMMANDER_MONITORING_INTERVAL 50000
#define COMMANDER_MONITORING_LOOPSPERMSEC (1/(COMMANDER_MONITORING_INTERVAL/1000.0f))
#define LOW_VOLTAGE_BATTERY_COUNTER_LIMIT (LOW_VOLTAGE_BATTERY_HYSTERESIS_TIME_MS*COMMANDER_MONITORING_LOOPSPERMSEC)
#define CRITICAL_VOLTAGE_BATTERY_COUNTER_LIMIT (CRITICAL_VOLTAGE_BATTERY_HYSTERESIS_TIME_MS*COMMANDER_MONITORING_LOOPSPERMSEC)

#define STICK_ON_OFF_LIMIT 0.75f
#define STICK_THRUST_RANGE 1.0f
#define STICK_ON_OFF_HYSTERESIS_TIME_MS 1000
#define STICK_ON_OFF_COUNTER_LIMIT (STICK_ON_OFF_HYSTERESIS_TIME_MS*COMMANDER_MONITORING_LOOPSPERMSEC)

#define GPS_FIX_TYPE_2D 2
#define GPS_FIX_TYPE_3D 3
#define GPS_QUALITY_GOOD_HYSTERIS_TIME_MS 5000
#define GPS_QUALITY_GOOD_COUNTER_LIMIT (GPS_QUALITY_GOOD_HYSTERIS_TIME_MS*COMMANDER_MONITORING_LOOPSPERMSEC)

/* File descriptors */
static int leds;
static int buzzer;
static int mavlink_fd;
static bool commander_initialized = false;
static struct vehicle_status_s current_status; /**< Main state machine */
static orb_advert_t stat_pub;

static uint16_t nofix_counter = 0;
static uint16_t gotfix_counter = 0;

static unsigned int failsafe_lowlevel_timeout_ms;

static bool thread_should_exit = false;		/**< Deamon exit flag */
static bool thread_running = false;		/**< Deamon status flag */
static int deamon_task;				/**< Handle of deamon task / thread */

/* pthread loops */
static void *command_handling_loop(void *arg);
static void *orb_receive_loop(void *arg);

__EXPORT int commander_main(int argc, char *argv[]);

/**
 * Mainloop of commander.
 */
int commander_thread_main(int argc, char *argv[]);

static int buzzer_init(void);
static void buzzer_deinit(void);
static int led_init(void);
static void led_deinit(void);
static int led_toggle(int led);
static int led_on(int led);
static int led_off(int led);
static int pm_save_eeprom(bool only_unsaved);
static void do_gyro_calibration(int status_pub, struct vehicle_status_s *status);
static void do_mag_calibration(int status_pub, struct vehicle_status_s *status);
static void do_accel_calibration(int status_pub, struct vehicle_status_s *status);
static void handle_command(int status_pub, struct vehicle_status_s *current_status, struct vehicle_command_s *cmd);

int trigger_audio_alarm(uint8_t old_mode, uint8_t old_state, uint8_t new_mode, uint8_t new_state);



/**
 * Print the correct usage.
 */
static void usage(const char *reason);

/**
 * Sort calibration values.
 *
 * Sorts the calibration values with bubble sort.
 *
 * @param a 	The array to sort
 * @param n 	The number of entries in the array
 */
static void cal_bsort(float a[], int n);

static int buzzer_init()
{
	buzzer = open("/dev/tone_alarm", O_WRONLY);

	if (buzzer < 0) {
		fprintf(stderr, "[commander] Buzzer: open fail\n");
		return ERROR;
	}

	return 0;
}

static void buzzer_deinit()
{
	close(buzzer);
}


static int led_init()
{
	leds = open("/dev/led", O_RDONLY | O_NONBLOCK);

	if (leds < 0) {
		fprintf(stderr, "[commander] LED: open fail\n");
		return ERROR;
	}

	if (ioctl(leds, LED_ON, LED_BLUE) || ioctl(leds, LED_ON, LED_AMBER)) {
		fprintf(stderr, "[commander] LED: ioctl fail\n");
		return ERROR;
	}

	return 0;
}

static void led_deinit()
{
	close(leds);
}

static int led_toggle(int led)
{
	static int last_blue = LED_ON;
	static int last_amber = LED_ON;

	if (led == LED_BLUE) last_blue = (last_blue == LED_ON) ? LED_OFF : LED_ON;

	if (led == LED_AMBER) last_amber = (last_amber == LED_ON) ? LED_OFF : LED_ON;

	return ioctl(leds, ((led == LED_BLUE) ? last_blue : last_amber), led);
}

static int led_on(int led)
{
	return ioctl(leds, LED_ON, led);
}

static int led_off(int led)
{
	return ioctl(leds, LED_OFF, led);
}

enum AUDIO_PATTERN {
	AUDIO_PATTERN_ERROR = 1,
	AUDIO_PATTERN_NOTIFY_POSITIVE = 2,
	AUDIO_PATTERN_NOTIFY_NEUTRAL = 3,
	AUDIO_PATTERN_NOTIFY_NEGATIVE = 4,
	AUDIO_PATTERN_TETRIS = 5
};

int trigger_audio_alarm(uint8_t old_mode, uint8_t old_state, uint8_t new_mode, uint8_t new_state) {

	/* Trigger alarm if going into any error state */
	if (((new_state == SYSTEM_STATE_GROUND_ERROR) && (old_state != SYSTEM_STATE_GROUND_ERROR)) ||
		((new_state == SYSTEM_STATE_MISSION_ABORT) && (old_state != SYSTEM_STATE_MISSION_ABORT))) {
		ioctl(buzzer, TONE_SET_ALARM, 0);
		ioctl(buzzer, TONE_SET_ALARM, AUDIO_PATTERN_ERROR);
	}

	/* Trigger neutral on arming / disarming */
	if (((new_state == SYSTEM_STATE_GROUND_READY) && (old_state != SYSTEM_STATE_GROUND_READY))) {
		ioctl(buzzer, TONE_SET_ALARM, 0);
		ioctl(buzzer, TONE_SET_ALARM, AUDIO_PATTERN_NOTIFY_NEUTRAL);
	}

	/* Trigger Tetris on being bored */

	return 0;
}

static const char *parameter_file = "/eeprom/parameters";

static int pm_save_eeprom(bool only_unsaved)
{
	/* delete the file in case it exists */
	unlink(parameter_file);

	/* create the file */
	int fd = open(parameter_file, O_WRONLY | O_CREAT | O_EXCL);

	if (fd < 0) {
		warn("opening '%s' for writing failed", parameter_file);
		return -1;
	}

	int result = param_export(fd, only_unsaved);
	close(fd);

	if (result != 0) {
		unlink(parameter_file);
		warn("error exporting parameters to '%s'", parameter_file);
		return -2;
	}

	return 0;
}

void do_mag_calibration(int status_pub, struct vehicle_status_s *status)
{
	/* set to mag calibration mode */
	status->flag_preflight_mag_calibration = true;
	state_machine_publish(status_pub, status, mavlink_fd);

	int sub_sensor_combined = orb_subscribe(ORB_ID(sensor_combined));
	struct sensor_combined_s raw;

	/* 30 seconds */
	const uint64_t calibration_interval_us = 45 * 1000000;
	unsigned int calibration_counter = 0;

	float mag_max[3] = {-FLT_MAX, -FLT_MAX, -FLT_MAX};
	float mag_min[3] = {FLT_MAX, FLT_MAX, FLT_MAX};

	int fd = open(MAG_DEVICE_PATH, 0);
	struct mag_scale mscale_null = {
		0.0f,
		1.0f,
		0.0f,
		1.0f,
		0.0f,
		1.0f,
	};
	if (OK != ioctl(fd, MAGIOCSSCALE, (long unsigned int)&mscale_null))
		warn("WARNING: failed to set scale / offsets for mag");
	close(fd);

	mavlink_log_info(mavlink_fd, "[commander] Please rotate around all axes.");
	
	uint64_t calibration_start = hrt_absolute_time();
	while ((hrt_absolute_time() - calibration_start) < calibration_interval_us) {

		/* wait blocking for new data */
		struct pollfd fds[1] = { { .fd = sub_sensor_combined, .events = POLLIN } };

		if (poll(fds, 1, 1000)) {
			orb_copy(ORB_ID(sensor_combined), sub_sensor_combined, &raw);
			/* get min/max values */

			if (raw.magnetometer_ga[0] < mag_min[0]) {
				mag_min[0] = raw.magnetometer_ga[0];
			}
			else if (raw.magnetometer_ga[0] > mag_max[0]) {
				mag_max[0] = raw.magnetometer_ga[0];
			}

			if (raw.magnetometer_ga[1] < mag_min[1]) {
				mag_min[1] = raw.magnetometer_ga[1];
			}
			else if (raw.magnetometer_ga[1] > mag_max[1]) {
				mag_max[1] = raw.magnetometer_ga[1];
			}

			if (raw.magnetometer_ga[2] < mag_min[2]) {
				mag_min[2] = raw.magnetometer_ga[2];
			}
			else if (raw.magnetometer_ga[2] > mag_max[2]) {
				mag_max[2] = raw.magnetometer_ga[2];
			}

			calibration_counter++;
		} else {
			/* any poll failure for 1s is a reason to abort */
			mavlink_log_info(mavlink_fd, "[commander] mag calibration aborted, please retry.");
			break;
		}
	}

	/* disable calibration mode */
	status->flag_preflight_mag_calibration = false;
	state_machine_publish(status_pub, status, mavlink_fd);

	float mag_offset[3];

	/**
	 * The offset is subtracted from the sensor values, so the result is the
	 * POSITIVE number that has to be subtracted from the sensor data
	 * to shift the center to zero
	 *
	 * offset = max - ((max - min) / 2.0f)
	 *
	 * which reduces to
	 *
	 * offset = (max + min) / 2.0f
	 */

	mag_offset[0] = (mag_max[0] + mag_min[0]) / 2.0f;
	mag_offset[1] = (mag_max[1] + mag_min[1]) / 2.0f;
	mag_offset[2] = (mag_max[2] + mag_min[2]) / 2.0f;

	printf("mag off x: %4.4f, y: %4.4f, z: %4.4f\n",(double)mag_offset[0],(double)mag_offset[0],(double)mag_offset[2]);

	/* announce and set new offset */

	if (param_set(param_find("SENS_MAG_XOFF"), &(mag_offset[0]))) {
		fprintf(stderr, "[commander] Setting X mag offset failed!\n");
	}

	if (param_set(param_find("SENS_MAG_YOFF"), &(mag_offset[1]))) {
		fprintf(stderr, "[commander] Setting Y mag offset failed!\n");
	}

	if (param_set(param_find("SENS_MAG_ZOFF"), &(mag_offset[2]))) {
		fprintf(stderr, "[commander] Setting Z mag offset failed!\n");
	}

	fd = open(MAG_DEVICE_PATH, 0);
	struct mag_scale mscale = {
		mag_offset[0],
		1.0f,
		mag_offset[1],
		1.0f,
		mag_offset[2],
		1.0f,
	};
	if (OK != ioctl(fd, MAGIOCSSCALE, (long unsigned int)&mscale))
		warn("WARNING: failed to set scale / offsets for mag");
	close(fd);

	/* auto-save to EEPROM */
	int save_ret = pm_save_eeprom(false);
	if(save_ret != 0) {
		warn("WARNING: auto-save of params to EEPROM failed");
	}

	mavlink_log_info(mavlink_fd, "[commander] magnetometer calibration finished");

	close(sub_sensor_combined);
}

void do_gyro_calibration(int status_pub, struct vehicle_status_s *status)
{
	/* set to gyro calibration mode */
	status->flag_preflight_gyro_calibration = true;
	state_machine_publish(status_pub, status, mavlink_fd);

	const int calibration_count = 5000;

	int sub_sensor_combined = orb_subscribe(ORB_ID(sensor_combined));
	struct sensor_combined_s raw;

	int calibration_counter = 0;
	float gyro_offset[3] = {0.0f, 0.0f, 0.0f};

	/* set offsets to zero */
	int fd = open(GYRO_DEVICE_PATH, 0);
	struct gyro_scale gscale_null = { 
		0.0f,
		1.0f,
		0.0f,
		1.0f,
		0.0f,
		1.0f,
	};
	if (OK != ioctl(fd, GYROIOCSSCALE, (long unsigned int)&gscale_null))
		warn("WARNING: failed to set scale / offsets for gyro");
	close(fd);

	while (calibration_counter < calibration_count) {

		/* wait blocking for new data */
		struct pollfd fds[1] = { { .fd = sub_sensor_combined, .events = POLLIN } };

		if (poll(fds, 1, 1000)) {
			orb_copy(ORB_ID(sensor_combined), sub_sensor_combined, &raw);
			gyro_offset[0] += raw.gyro_rad_s[0];
			gyro_offset[1] += raw.gyro_rad_s[1];
			gyro_offset[2] += raw.gyro_rad_s[2];
			calibration_counter++;
		} else {
			/* any poll failure for 1s is a reason to abort */
			mavlink_log_info(mavlink_fd, "[commander] gyro calibration aborted, retry");
			return;
		}
	}

	gyro_offset[0] = gyro_offset[0] / calibration_count;
	gyro_offset[1] = gyro_offset[1] / calibration_count;
	gyro_offset[2] = gyro_offset[2] / calibration_count;

	if (param_set(param_find("SENS_GYRO_XOFF"), &(gyro_offset[0]))) {
		mavlink_log_critical(mavlink_fd, "[commander] Setting X gyro offset failed!");
	}
	
	if (param_set(param_find("SENS_GYRO_YOFF"), &(gyro_offset[1]))) {
		mavlink_log_critical(mavlink_fd, "[commander] Setting Y gyro offset failed!");
	}

	if (param_set(param_find("SENS_GYRO_ZOFF"), &(gyro_offset[2]))) {
		mavlink_log_critical(mavlink_fd, "[commander] Setting Z gyro offset failed!");
	}

	/* set offsets to actual value */
	fd = open(GYRO_DEVICE_PATH, 0);
	struct gyro_scale gscale = { 
		gyro_offset[0],
		1.0f,
		gyro_offset[1],
		1.0f,
		gyro_offset[2],
		1.0f,
	};
	if (OK != ioctl(fd, GYROIOCSSCALE, (long unsigned int)&gscale))
		warn("WARNING: failed to set scale / offsets for gyro");
	close(fd);

	/* auto-save to EEPROM */
	int save_ret = pm_save_eeprom(false);
	if(save_ret != 0) {
		warn("WARNING: auto-save of params to EEPROM failed");
	}

	/* exit to gyro calibration mode */
	status->flag_preflight_gyro_calibration = false;
	state_machine_publish(status_pub, status, mavlink_fd);

	mavlink_log_info(mavlink_fd, "[commander] gyro calibration finished");

	printf("[commander] gyro cal: x:%8.4f y:%8.4f z:%8.4f\n", (double)gyro_offset[0], (double)gyro_offset[1], (double)gyro_offset[2]);

	close(sub_sensor_combined);
}

void do_accel_calibration(int status_pub, struct vehicle_status_s *status)
{
	/* announce change */

	mavlink_log_info(mavlink_fd, "[commander] keep it level and still");
	/* set to accel calibration mode */
	status->flag_preflight_accel_calibration = true;
	state_machine_publish(status_pub, status, mavlink_fd);

	const int calibration_count = 5000;

	int sub_sensor_combined = orb_subscribe(ORB_ID(sensor_combined));
	struct sensor_combined_s raw;

	int calibration_counter = 0;
	float accel_offset[3] = {0.0f, 0.0f, 0.0f};

	int fd = open(ACCEL_DEVICE_PATH, 0);
	struct accel_scale ascale_null = {
		0.0f,
		1.0f,
		0.0f,
		1.0f,
		0.0f,
		1.0f,
	};
	if (OK != ioctl(fd, ACCELIOCSSCALE, (long unsigned int)&ascale_null))
		warn("WARNING: failed to set scale / offsets for accel");
	close(fd);
	while (calibration_counter < calibration_count) {

		/* wait blocking for new data */
		struct pollfd fds[1] = { { .fd = sub_sensor_combined, .events = POLLIN } };

		if (poll(fds, 1, 1000)) {
			orb_copy(ORB_ID(sensor_combined), sub_sensor_combined, &raw);
			accel_offset[0] += raw.accelerometer_m_s2[0];
			accel_offset[1] += raw.accelerometer_m_s2[1];
			accel_offset[2] += raw.accelerometer_m_s2[2];
			calibration_counter++;
		} else {
			/* any poll failure for 1s is a reason to abort */
			mavlink_log_info(mavlink_fd, "[commander] acceleration calibration aborted");
			return;
		}
	}
	accel_offset[0] = accel_offset[0] / calibration_count;
	accel_offset[1] = accel_offset[1] / calibration_count;
	accel_offset[2] = accel_offset[2] / calibration_count;

	/* add the removed length from x / y to z, since we induce a scaling issue else */
	float total_len = sqrtf(accel_offset[0]*accel_offset[0] + accel_offset[1]*accel_offset[1] + accel_offset[2]*accel_offset[2]);

	/* if length is correct, zero results here */
	accel_offset[2] = accel_offset[2] + total_len;

	float scale = 9.80665f / total_len;

	if (param_set(param_find("SENS_ACC_XOFF"), &(accel_offset[0]))) {
		mavlink_log_critical(mavlink_fd, "[commander] Setting X accel offset failed!");
	}
	
	if (param_set(param_find("SENS_ACC_YOFF"), &(accel_offset[1]))) {
		mavlink_log_critical(mavlink_fd, "[commander] Setting Y accel offset failed!");
	}

	if (param_set(param_find("SENS_ACC_ZOFF"), &(accel_offset[2]))) {
		mavlink_log_critical(mavlink_fd, "[commander] Setting Z accel offset failed!");
	}

	if (param_set(param_find("SENS_ACC_XSCALE"), &(scale))) {
		mavlink_log_critical(mavlink_fd, "[commander] Setting X accel offset failed!");
	}
	
	if (param_set(param_find("SENS_ACC_YSCALE"), &(scale))) {
		mavlink_log_critical(mavlink_fd, "[commander] Setting Y accel offset failed!");
	}

	if (param_set(param_find("SENS_ACC_ZSCALE"), &(scale))) {
		mavlink_log_critical(mavlink_fd, "[commander] Setting Z accel offset failed!");
	}

	fd = open(ACCEL_DEVICE_PATH, 0);
	struct accel_scale ascale = {
		accel_offset[0],
		scale,
		accel_offset[1],
		scale,
		accel_offset[2],
		scale,
	};
	if (OK != ioctl(fd, ACCELIOCSSCALE, (long unsigned int)&ascale))
		warn("WARNING: failed to set scale / offsets for accel");
	close(fd);

	/* auto-save to EEPROM */
	int save_ret = pm_save_eeprom(false);
	if(save_ret != 0) {
		warn("WARNING: auto-save of params to EEPROM failed");
	}
	/* exit to gyro calibration mode */
	status->flag_preflight_accel_calibration = false;
	state_machine_publish(status_pub, status, mavlink_fd);
	mavlink_log_info(mavlink_fd, "[commander] acceleration calibration finished");
	printf("[commander] accel calibration: x:%8.4f y:%8.4f z:%8.4f\n", (double)accel_offset[0],(double)accel_offset[1], (double)accel_offset[2]);
	close(sub_sensor_combined);
}



void handle_command(int status_pub, struct vehicle_status_s *current_vehicle_status, struct vehicle_command_s *cmd)
{
	/* result of the command */
	uint8_t result = MAV_RESULT_UNSUPPORTED;


	/* supported command handling start */

	/* request to set different system mode */
	switch (cmd->command) {
		case MAV_CMD_DO_SET_MODE:
		{
			if (OK == update_state_machine_mode_request(status_pub, current_vehicle_status, mavlink_fd, (uint8_t)cmd->param1)) {
				result = MAV_RESULT_ACCEPTED;
			} else {
				result = MAV_RESULT_DENIED;
			}
		}
		break;

		case MAV_CMD_COMPONENT_ARM_DISARM: {
			/* request to arm */
			if ((int)cmd->param1 == 1) {
				if (OK == update_state_machine_mode_request(status_pub, current_vehicle_status, mavlink_fd, VEHICLE_MODE_FLAG_SAFETY_ARMED)) {
					result = MAV_RESULT_ACCEPTED;
				} else {
					result = MAV_RESULT_DENIED;
				}
			/* request to disarm */
			} else if ((int)cmd->param1 == 0) {
				if (OK == update_state_machine_mode_request(status_pub, current_vehicle_status, mavlink_fd, VEHICLE_MODE_FLAG_SAFETY_ARMED)) {
					result = MAV_RESULT_ACCEPTED;
				} else {
					result = MAV_RESULT_DENIED;
				}
			}
		}
		break;

		/* request for an autopilot reboot */
		case MAV_CMD_PREFLIGHT_REBOOT_SHUTDOWN: {
			if ((int)cmd->param1 == 1) {
				if (OK == do_state_update(status_pub, current_vehicle_status, mavlink_fd, SYSTEM_STATE_REBOOT)) {
					/* SPECIAL CASE: SYSTEM WILL NEVER RETURN HERE */
					result = MAV_RESULT_ACCEPTED;
				} else {
					/* system may return here */
					result = MAV_RESULT_DENIED;
				}
			}
		}
		break;

		case PX4_CMD_CONTROLLER_SELECTION: {
			bool changed = false;
			if ((int)cmd->param1 != (int)current_vehicle_status->flag_control_rates_enabled) {
				current_vehicle_status->flag_control_rates_enabled = cmd->param1;
				changed = true;
			}
			if ((int)cmd->param2 != (int)current_vehicle_status->flag_control_attitude_enabled) {
				current_vehicle_status->flag_control_attitude_enabled = cmd->param2;
				changed = true;
			}
			if ((int)cmd->param3 != (int)current_vehicle_status->flag_control_velocity_enabled) {
				current_vehicle_status->flag_control_velocity_enabled = cmd->param3;
				changed = true;
			}
			if ((int)cmd->param4 != (int)current_vehicle_status->flag_control_position_enabled) {
				current_vehicle_status->flag_control_position_enabled = cmd->param4;
				changed = true;
			}

			if (changed) {
				/* publish current state machine */
				state_machine_publish(status_pub, current_vehicle_status, mavlink_fd);
			}
		}

//		/* request to land */
//		case MAV_CMD_NAV_LAND:
//		 {
//				//TODO: add check if landing possible
//				//TODO: add landing maneuver
//
//				if (0 == update_state_machine_custom_mode_request(status_pub, current_vehicle_status, SYSTEM_STATE_ARMED)) {
//					result = MAV_RESULT_ACCEPTED;
//		}		}
//		break;
//
//		/* request to takeoff */
//		case MAV_CMD_NAV_TAKEOFF:
//		{
//			//TODO: add check if takeoff possible
//			//TODO: add takeoff maneuver
//
//			if (0 == update_state_machine_custom_mode_request(status_pub, current_vehicle_status, SYSTEM_STATE_AUTO)) {
//				result = MAV_RESULT_ACCEPTED;
//			}
//		}
//		break;
//
		/* preflight calibration */
		case MAV_CMD_PREFLIGHT_CALIBRATION: {
			bool handled = false;

			/* gyro calibration */
			if ((int)(cmd->param1) == 1) {
				/* transition to calibration state */
				do_state_update(status_pub, &current_status, mavlink_fd, SYSTEM_STATE_PREFLIGHT);

				if (current_status.state_machine == SYSTEM_STATE_PREFLIGHT) {
					mavlink_log_info(mavlink_fd, "[commander] CMD starting gyro calibration");
					do_gyro_calibration(status_pub, &current_status);
					mavlink_log_info(mavlink_fd, "[commander] CMD finished gyro calibration");
					do_state_update(status_pub, &current_status, mavlink_fd, SYSTEM_STATE_STANDBY);
					result = MAV_RESULT_ACCEPTED;
				} else {
					mavlink_log_critical(mavlink_fd, "[commander] REJECTING gyro calibration");
					result = MAV_RESULT_DENIED;
				}
				handled = true;
			}

			/* magnetometer calibration */
			if ((int)(cmd->param2) == 1) {
				/* transition to calibration state */
				do_state_update(status_pub, &current_status, mavlink_fd, SYSTEM_STATE_PREFLIGHT);

				if (current_status.state_machine == SYSTEM_STATE_PREFLIGHT) {
					mavlink_log_info(mavlink_fd, "[commander] CMD starting mag calibration");
					do_mag_calibration(status_pub, &current_status);
					mavlink_log_info(mavlink_fd, "[commander] CMD finished mag calibration");
					do_state_update(status_pub, &current_status, mavlink_fd, SYSTEM_STATE_STANDBY);
					result = MAV_RESULT_ACCEPTED;
				} else {
					mavlink_log_critical(mavlink_fd, "[commander] CMD REJECTING mag calibration");
					result = MAV_RESULT_DENIED;
				}
				handled = true;
			}

			/* accel calibration */
			if ((int)(cmd->param5) == 1) {
				/* transition to calibration state */
				do_state_update(status_pub, &current_status, mavlink_fd, SYSTEM_STATE_PREFLIGHT);

				if (current_status.state_machine == SYSTEM_STATE_PREFLIGHT) {
					mavlink_log_info(mavlink_fd, "[commander] CMD starting accel calibration");
					do_accel_calibration(status_pub, &current_status);
					mavlink_log_info(mavlink_fd, "[commander] CMD finished accel calibration");
					do_state_update(status_pub, &current_status, mavlink_fd, SYSTEM_STATE_STANDBY);
					result = MAV_RESULT_ACCEPTED;
				} else {
					mavlink_log_critical(mavlink_fd, "[commander] REJECTING accel calibration");
					result = MAV_RESULT_DENIED;
				}
				handled = true;
			}

			/* none found */
			if (!handled) {
				//fprintf(stderr, "[commander] refusing unsupported calibration request\n");
				mavlink_log_critical(mavlink_fd, "[commander] CMD refusing unsup. calib. request");
				result = MAV_RESULT_UNSUPPORTED;
			}
		}
		break;

		/*
		 * do not report an error for commands that are
		 * handled directly by MAVLink.
		 */
		case MAV_CMD_PREFLIGHT_STORAGE:
		break;

		default: {
			mavlink_log_critical(mavlink_fd, "[commander] refusing unsupported command");
			result = MAV_RESULT_UNSUPPORTED;
		}
		break;
	}

	/* supported command handling stop */


	/* send any requested ACKs */
	if (cmd->confirmation > 0) {
		/* send acknowledge command */
		// XXX TODO
	}

}

/**
 * Handle commands sent by the ground control station via MAVLink.
 */
static void *command_handling_loop(void *arg)
{
	/* Set thread name */
	prctl(PR_SET_NAME, "commander cmd handler", getpid());

	/* Subscribe to command topic */
	int cmd_sub = orb_subscribe(ORB_ID(vehicle_command));
	struct vehicle_command_s cmd;

	while (!thread_should_exit) {
		struct pollfd fds[1] = { { .fd = cmd_sub, .events = POLLIN } };

		if (poll(fds, 1, 5000) == 0) {
			/* timeout, but this is no problem, silently ignore */
		} else {
			/* got command */
			orb_copy(ORB_ID(vehicle_command), cmd_sub, &cmd);

			/* handle it */
			handle_command(stat_pub, &current_status, &cmd);
		}
	}

	close(cmd_sub);

	return NULL;
}

static void *orb_receive_loop(void *arg)  //handles status information coming from subsystems (present, enabled, health), these values do not indicate the quality (variance) of the signal
{
	/* Set thread name */
	prctl(PR_SET_NAME, "commander orb rcv", getpid());

	/* Subscribe to command topic */
	int subsys_sub = orb_subscribe(ORB_ID(subsystem_info));
	struct subsystem_info_s info;

	while (!thread_should_exit) {
		struct pollfd fds[1] = { { .fd = subsys_sub, .events = POLLIN } };

		if (poll(fds, 1, 5000) == 0) {
			/* timeout, but this is no problem, silently ignore */
		} else {
			/* got command */
			orb_copy(ORB_ID(subsystem_info), subsys_sub, &info);

			printf("Subsys changed: %d\n", (int)info.subsystem_type);
		}
	}

	close(subsys_sub);

	return NULL;
}



enum BAT_CHEM {
	BAT_CHEM_LITHIUM_POLYMERE = 0,
};

/*
 * Provides a coarse estimate of remaining battery power.
 *
 * The estimate is very basic and based on decharging voltage curves.
 *
 * @return the estimated remaining capacity in 0..1
 */
float battery_remaining_estimate_voltage(int cells, int chemistry, float voltage);

PARAM_DEFINE_FLOAT(BAT_V_EMPTY, 3.2f);
PARAM_DEFINE_FLOAT(BAT_V_FULL, 4.05f);

float battery_remaining_estimate_voltage(int cells, int chemistry, float voltage)
{
	float ret = 0;
	static param_t bat_volt_empty;
	static param_t bat_volt_full;
	static bool initialized = false;
	static unsigned int counter = 0;

	if (!initialized) {
		bat_volt_empty = param_find("BAT_V_EMPTY");
		bat_volt_full = param_find("BAT_V_FULL");
		initialized = true;
	}

	float chemistry_voltage_empty[1] = { 3.2f };
	float chemistry_voltage_full[1] = { 4.05f };

	if (counter % 100 == 0) {
		param_get(bat_volt_empty, &(chemistry_voltage_empty[0]));
		param_get(bat_volt_full, &(chemistry_voltage_full[0]));
	}
	counter++;

	ret = (voltage - cells * chemistry_voltage_empty[chemistry]) / (cells * (chemistry_voltage_full[chemistry] - chemistry_voltage_empty[chemistry]));

	/* limit to sane values */
	ret = (ret < 0) ? 0 : ret;
	ret = (ret > 1) ? 1 : ret;
	return ret;
}

static void
usage(const char *reason)
{
	if (reason)
		fprintf(stderr, "%s\n", reason);
	fprintf(stderr, "usage: deamon {start|stop|status} [-p <additional params>]\n\n");
	exit(1);
}

/**
 * The deamon app only briefly exists to start
 * the background job. The stack size assigned in the
 * Makefile does only apply to this management task.
 * 
 * The actual stack size should be set in the call
 * to task_create().
 */
int commander_main(int argc, char *argv[])
{
	if (argc < 1)
		usage("missing command");

	if (!strcmp(argv[1], "start")) {

		if (thread_running) {
			printf("commander already running\n");
			/* this is not an error */
			exit(0);
		}

		thread_should_exit = false;
		deamon_task = task_spawn("commander",
					 SCHED_DEFAULT,
					 SCHED_PRIORITY_MAX - 50,
					 4096,
					 commander_thread_main,
					 (argv) ? (const char **)&argv[2] : (const char **)NULL);
		thread_running = true;
		exit(0);
	}

	if (!strcmp(argv[1], "stop")) {
		thread_should_exit = true;
		exit(0);
	}

	if (!strcmp(argv[1], "status")) {
		if (thread_running) {
			printf("\tcommander is running\n");
		} else {
			printf("\tcommander not started\n");
		}
		exit(0);
	}

	usage("unrecognized command");
	exit(1);
}

int commander_thread_main(int argc, char *argv[])
{
	/* not yet initialized */
	commander_initialized = false;

	/* set parameters */
	failsafe_lowlevel_timeout_ms = 0;
	param_get(param_find("SYS_FAILSAVE_LL"), &failsafe_lowlevel_timeout_ms);

	/* welcome user */
	printf("[commander] I am in command now!\n");

	/* pthreads for command and subsystem info handling */
	pthread_t command_handling_thread;
	pthread_t subsystem_info_thread;

	/* initialize */
	if (led_init() != 0) {
		fprintf(stderr, "[commander] ERROR: Failed to initialize leds\n");
	}

	if (buzzer_init() != 0) {
		fprintf(stderr, "[commander] ERROR: Failed to initialize buzzer\n");
	}

	mavlink_fd = open(MAVLINK_LOG_DEVICE, 0);

	if (mavlink_fd < 0) {
		fprintf(stderr, "[commander] ERROR: Failed to open MAVLink log stream, start mavlink app first.\n");
	}

	/* make sure we are in preflight state */
	memset(&current_status, 0, sizeof(current_status));
	current_status.state_machine = SYSTEM_STATE_PREFLIGHT;
	current_status.flag_system_armed = false;
	/* neither manual nor offboard control commands have been received */
	current_status.offboard_control_signal_found_once = false;
	current_status.rc_signal_found_once = false;
	/* mark all signals lost as long as they haven't been found */
	current_status.rc_signal_lost = true;
	current_status.offboard_control_signal_lost = true;

	/* advertise to ORB */
	stat_pub = orb_advertise(ORB_ID(vehicle_status), &current_status);
	/* publish current state machine */
	state_machine_publish(stat_pub, &current_status, mavlink_fd);

	if (stat_pub < 0) {
		printf("[commander] ERROR: orb_advertise for topic vehicle_status failed.\n");
		exit(ERROR);
	}

	mavlink_log_info(mavlink_fd, "[commander] system is running");

	/* create pthreads */
	pthread_attr_t command_handling_attr;
	pthread_attr_init(&command_handling_attr);
	pthread_attr_setstacksize(&command_handling_attr, 6000);
	pthread_create(&command_handling_thread, &command_handling_attr, command_handling_loop, NULL);

	pthread_attr_t subsystem_info_attr;
	pthread_attr_init(&subsystem_info_attr);
	pthread_attr_setstacksize(&subsystem_info_attr, 2048);
	pthread_create(&subsystem_info_thread, &subsystem_info_attr, orb_receive_loop, NULL);

	/* Start monitoring loop */
	uint16_t counter = 0;
	uint8_t flight_env;

	/* Initialize to 3.0V to make sure the low-pass loads below valid threshold */
	float battery_voltage = 12.0f;
	bool battery_voltage_valid = true;
	bool low_battery_voltage_actions_done = false;
	bool critical_battery_voltage_actions_done = false;
	uint8_t low_voltage_counter = 0;
	uint16_t critical_voltage_counter = 0;
	int16_t mode_switch_rc_value;
	float bat_remain = 1.0f;

	uint16_t stick_off_counter = 0;
	uint16_t stick_on_counter = 0;

	float hdop = 65535.0f;

	int gps_quality_good_counter = 0;

	/* Subscribe to manual control data */
	int sp_man_sub = orb_subscribe(ORB_ID(manual_control_setpoint));
	struct manual_control_setpoint_s sp_man;
	memset(&sp_man, 0, sizeof(sp_man));

	/* Subscribe to offboard control data */
	int sp_offboard_sub = orb_subscribe(ORB_ID(offboard_control_setpoint));
	struct offboard_control_setpoint_s sp_offboard;
	memset(&sp_offboard, 0, sizeof(sp_offboard));

	int gps_sub = orb_subscribe(ORB_ID(vehicle_gps_position));
	struct vehicle_gps_position_s gps;
	memset(&gps, 0, sizeof(gps));

	int sensor_sub = orb_subscribe(ORB_ID(sensor_combined));
	struct sensor_combined_s sensors;
	memset(&sensors, 0, sizeof(sensors));

	// uint8_t vehicle_state_previous = current_status.state_machine;
	float voltage_previous = 0.0f;

	uint64_t last_idle_time = 0;

	/* now initialized */
	commander_initialized = true;

	uint64_t start_time = hrt_absolute_time();
	uint64_t failsave_ll_start_time = 0;

	bool state_changed = true;

	while (!thread_should_exit) {

		/* Get current values */
		bool new_data;
		orb_check(sp_man_sub, &new_data);
		if (new_data) {
			orb_copy(ORB_ID(manual_control_setpoint), sp_man_sub, &sp_man);
		}

		orb_check(sp_offboard_sub, &new_data);
		if (new_data) {
			orb_copy(ORB_ID(offboard_control_setpoint), sp_offboard_sub, &sp_offboard);
		}
		orb_copy(ORB_ID(vehicle_gps_position), gps_sub, &gps);
		orb_copy(ORB_ID(sensor_combined), sensor_sub, &sensors);

		battery_voltage = sensors.battery_voltage_v;
		battery_voltage_valid = sensors.battery_voltage_valid;

		/*
		 * Only update battery voltage estimate if voltage is
		 * valid and system has been running for two and a half seconds
		 */
		if (battery_voltage_valid && (hrt_absolute_time() - start_time > 2500000)) {
			bat_remain = battery_remaining_estimate_voltage(3, BAT_CHEM_LITHIUM_POLYMERE, battery_voltage);
		}

		/* Slow but important 8 Hz checks */
		if (counter % ((1000000 / COMMANDER_MONITORING_INTERVAL) / 8) == 0) {
			/* toggle activity (blue) led at 1 Hz in standby, 10 Hz in armed mode */
			if ((current_status.state_machine == SYSTEM_STATE_GROUND_READY ||
			     current_status.state_machine == SYSTEM_STATE_AUTO  ||
			     current_status.state_machine == SYSTEM_STATE_MANUAL)) {
				/* armed */
				led_toggle(LED_BLUE);

			} else if (counter % (1000000 / COMMANDER_MONITORING_INTERVAL) == 0) {
				/* not armed */
				led_toggle(LED_BLUE);
			}

			/* toggle error led at 5 Hz in HIL mode */
			if (current_status.flag_hil_enabled) {
				/* hil enabled */
				led_toggle(LED_AMBER);

			} else if (bat_remain < 0.3f && (low_voltage_counter > LOW_VOLTAGE_BATTERY_COUNTER_LIMIT)) {
				/* toggle error (red) at 5 Hz on low battery or error */
				led_toggle(LED_AMBER);

			} else {
				// /* Constant error indication in standby mode without GPS */
				// if (!current_status.gps_valid) {
				// 	led_on(LED_AMBER);

				// } else {
				// 	led_off(LED_AMBER);
				// }
			}

			if (counter % (1000000 / COMMANDER_MONITORING_INTERVAL) == 0) {
				/* compute system load */
				uint64_t interval_runtime = system_load.tasks[0].total_runtime - last_idle_time;

				if (last_idle_time > 0)
					current_status.load = 1000 - (interval_runtime / 1000);	//system load is time spent in non-idle

				last_idle_time = system_load.tasks[0].total_runtime;
			}
		}

		// // XXX Export patterns and threshold to parameters
		/* Trigger audio event for low battery */
		if (bat_remain < 0.1f && battery_voltage_valid && (counter % ((1000000 / COMMANDER_MONITORING_INTERVAL) / 4) == 0)) {
			/* For less than 10%, start be really annoying at 5 Hz */
			ioctl(buzzer, TONE_SET_ALARM, 0);
			ioctl(buzzer, TONE_SET_ALARM, 3);

		} else if (bat_remain < 0.1f && battery_voltage_valid && (counter % ((1000000 / COMMANDER_MONITORING_INTERVAL) / 4) == 2)) {
			ioctl(buzzer, TONE_SET_ALARM, 0);

		} else if (bat_remain < 0.2f && battery_voltage_valid && (counter % ((1000000 / COMMANDER_MONITORING_INTERVAL) / 2) == 0)) {
			/* For less than 20%, start be slightly annoying at 1 Hz */
			ioctl(buzzer, TONE_SET_ALARM, 0);
			ioctl(buzzer, TONE_SET_ALARM, 2);

		} else if (bat_remain < 0.2f && battery_voltage_valid && (counter % ((1000000 / COMMANDER_MONITORING_INTERVAL) / 2) == 2)) {
			ioctl(buzzer, TONE_SET_ALARM, 0);
		}

		/* Check battery voltage */
		/* write to sys_status */
		current_status.voltage_battery = battery_voltage;

		/* if battery voltage is getting lower, warn using buzzer, etc. */
		if (battery_voltage_valid && (bat_remain < 0.15f /* XXX MAGIC NUMBER */) && (false == low_battery_voltage_actions_done)) { //TODO: add filter, or call emergency after n measurements < VOLTAGE_BATTERY_MINIMAL_MILLIVOLTS

			if (low_voltage_counter > LOW_VOLTAGE_BATTERY_COUNTER_LIMIT) {
				low_battery_voltage_actions_done = true;
				mavlink_log_critical(mavlink_fd, "[commander] WARNING! LOW BATTERY!");
			}

			low_voltage_counter++;
		}

		/* Critical, this is rather an emergency, kill signal to sdlog and change state machine */
		else if (battery_voltage_valid && (bat_remain < 0.1f /* XXX MAGIC NUMBER */) && (false == critical_battery_voltage_actions_done && true == low_battery_voltage_actions_done)) {
			if (critical_voltage_counter > CRITICAL_VOLTAGE_BATTERY_COUNTER_LIMIT) {
				critical_battery_voltage_actions_done = true;
				mavlink_log_critical(mavlink_fd, "[commander] EMERGENCY! CIRITICAL BATTERY!");
				state_machine_emergency(stat_pub, &current_status, mavlink_fd);
			}

			critical_voltage_counter++;

		} else {
			low_voltage_counter = 0;
			critical_voltage_counter = 0;
		}

		/* End battery voltage check */

		/* Check if last transition deserved an audio event */
// #warning This code depends on state that is no longer? maintained
// #if 0
// 		trigger_audio_alarm(vehicle_mode_previous, vehicle_state_previous, current_status.mode, current_status.state_machine);
// #endif

		/* only check gps fix if we are outdoor */
//		if (flight_env == PX4_FLIGHT_ENVIRONMENT_OUTDOOR) {
//
//			hdop = (float)(gps.eph) / 100.0f;
//
//			/* check if gps fix is ok */
//			if (gps.fix_type == GPS_FIX_TYPE_3D) { //TODO: is 2d-fix ok? //see http://en.wikipedia.org/wiki/Dilution_of_precision_%28GPS%29
//
//				if (gotfix_counter >= GPS_GOTFIX_COUNTER_REQUIRED) { //TODO: add also a required time?
//					update_state_machine_got_position_fix(stat_pub, &current_status);
//					gotfix_counter = 0;
//				} else {
//					gotfix_counter++;
//				}
//				nofix_counter = 0;
//
//				if (hdop < 5.0f) { //TODO: this should be a parameter
//					if (gps_quality_good_counter > GPS_QUALITY_GOOD_COUNTER_LIMIT) {
//						current_status.gps_valid = true;//--> position estimator can use the gps measurements
//					}
//
//					gps_quality_good_counter++;
//
//
////					if(counter%10 == 0)//for testing only
////						printf("gps_quality_good_counter = %u\n", gps_quality_good_counter);//for testing only
//
//				} else {
//					gps_quality_good_counter = 0;
//					current_status.gps_valid = false;//--> position estimator can not use the gps measurements
//				}
//
//			} else {
//				gps_quality_good_counter = 0;
//				current_status.gps_valid = false;//--> position estimator can not use the gps measurements
//
//				if (nofix_counter > GPS_NOFIX_COUNTER_LIMIT) { //TODO: add also a timer limit?
//					update_state_machine_no_position_fix(stat_pub, &current_status);
//					nofix_counter = 0;
//				} else {
//					nofix_counter++;
//				}
//				gotfix_counter = 0;
//			}
//
//		}
//
//
//		if (flight_env == PX4_FLIGHT_ENVIRONMENT_TESTING) //simulate position fix for quick indoor tests
		//update_state_machine_got_position_fix(stat_pub, &current_status, mavlink_fd);
		/* end: check gps */


		/* ignore RC signals if in offboard control mode */
		if (!current_status.offboard_control_signal_found_once && sp_man.timestamp != 0) {
			/* Start RC state check */

			if ((hrt_absolute_time() - sp_man.timestamp) < 100000) {

				/* check if left stick is in lower left position --> switch to standby state */
				if ((sp_man.yaw < -STICK_ON_OFF_LIMIT) && sp_man.throttle < STICK_THRUST_RANGE*0.2f) { //TODO: remove hardcoded values
					if (stick_off_counter > STICK_ON_OFF_COUNTER_LIMIT) {
						update_state_machine_disarm(stat_pub, &current_status, mavlink_fd);
						stick_on_counter = 0;

					} else {
						stick_off_counter++;
						stick_on_counter = 0;
					}
				}

				/* check if left stick is in lower right position --> arm */
				if (sp_man.yaw > STICK_ON_OFF_LIMIT && sp_man.throttle < STICK_THRUST_RANGE*0.2f) { //TODO: remove hardcoded values
					if (stick_on_counter > STICK_ON_OFF_COUNTER_LIMIT) {
						update_state_machine_arm(stat_pub, &current_status, mavlink_fd);
						stick_on_counter = 0;

					} else {
						stick_on_counter++;
						stick_off_counter = 0;
					}
				}
				//printf("RC: y:%i/t:%i s:%i chans: %i\n", rc_yaw_scale, rc_throttle_scale, mode_switch_rc_value, rc.chan_count);

				if (sp_man.override_mode_switch > STICK_ON_OFF_LIMIT) {
<<<<<<< HEAD
					current_status.flag_control_attitude_enabled = false;
					current_status.flag_control_rates_enabled = true;
					update_state_machine_mode_manual(stat_pub, &current_status, mavlink_fd);

				} else if (sp_man.override_mode_switch < -STICK_ON_OFF_LIMIT) {
					current_status.flag_control_attitude_enabled = false;
					current_status.flag_control_rates_enabled = true;
					update_state_machine_mode_manual(stat_pub, &current_status, mavlink_fd);
					//update_state_machine_mode_auto(stat_pub, &current_status, mavlink_fd);

				} else {
					current_status.flag_control_attitude_enabled = false;
					current_status.flag_control_rates_enabled = true;
=======
					update_state_machine_mode_manual(stat_pub, &current_status, mavlink_fd);

				} else if (sp_man.override_mode_switch < -STICK_ON_OFF_LIMIT) {
					update_state_machine_mode_auto(stat_pub, &current_status, mavlink_fd);

				} else {
>>>>>>> 2a06b668
					update_state_machine_mode_stabilized(stat_pub, &current_status, mavlink_fd);
				}

				/* handle the case where RC signal was regained */
				if (!current_status.rc_signal_found_once) {
					current_status.rc_signal_found_once = true;
					mavlink_log_critical(mavlink_fd, "[commander] DETECTED RC SIGNAL FIRST TIME.");
				} else {
					if (current_status.rc_signal_lost) mavlink_log_critical(mavlink_fd, "[commander] RECOVERY - RC SIGNAL GAINED!");
				}

				current_status.rc_signal_cutting_off = false;
				current_status.rc_signal_lost = false;
				current_status.rc_signal_lost_interval = 0;

			} else {
				static uint64_t last_print_time = 0;
				/* print error message for first RC glitch and then every 5 s / 5000 ms) */
				if (!current_status.rc_signal_cutting_off || ((hrt_absolute_time() - last_print_time) > 5000000)) {
					/* only complain if the offboard control is NOT active */
					current_status.rc_signal_cutting_off = true;
					mavlink_log_critical(mavlink_fd, "[commander] CRITICAL - NO REMOTE SIGNAL!");
					last_print_time = hrt_absolute_time();
				}
				/* flag as lost and update interval since when the signal was lost (to initiate RTL after some time) */
				current_status.rc_signal_lost_interval = hrt_absolute_time() - sp_man.timestamp;

				/* if the RC signal is gone for a full second, consider it lost */
				if (current_status.rc_signal_lost_interval > 1000000) {
					current_status.rc_signal_lost = true;
					current_status.failsave_lowlevel = true;
					state_changed = true;
				}

				// if (hrt_absolute_time() - current_status.failsave_ll_start_time > failsafe_lowlevel_timeout_ms*1000) {
				// 	publish_armed_status(&current_status);
				// }
			}
		}

		


		/* End mode switch */

		/* END RC state check */


		/* State machine update for offboard control */
		if (!current_status.rc_signal_found_once && sp_offboard.timestamp != 0) {
			if ((hrt_absolute_time() - sp_offboard.timestamp) < 5000000) {

				/* decide about attitude control flag, enable in att/pos/vel */
				bool attitude_ctrl_enabled = (sp_offboard.mode == OFFBOARD_CONTROL_MODE_DIRECT_ATTITUDE ||
					 sp_offboard.mode == OFFBOARD_CONTROL_MODE_DIRECT_VELOCITY ||
					 sp_offboard.mode == OFFBOARD_CONTROL_MODE_DIRECT_POSITION);

				/* decide about rate control flag, enable it always XXX (for now) */
				bool rates_ctrl_enabled = true;

				/* set up control mode */
				if (current_status.flag_control_attitude_enabled != attitude_ctrl_enabled) {
					current_status.flag_control_attitude_enabled = attitude_ctrl_enabled;
					state_changed = true;
				}

				if (current_status.flag_control_rates_enabled != rates_ctrl_enabled) {
					current_status.flag_control_rates_enabled = rates_ctrl_enabled;
					state_changed = true;
				}

				/* handle the case where offboard control signal was regained */
				if (!current_status.offboard_control_signal_found_once) {
					current_status.offboard_control_signal_found_once = true;
					/* enable offboard control, disable manual input */
					current_status.flag_control_manual_enabled = false;
					current_status.flag_control_offboard_enabled = true;
					state_changed = true;
					
					mavlink_log_critical(mavlink_fd, "[commander] DETECTED OFFBOARD CONTROL SIGNAL FIRST TIME.");
				} else {
					if (current_status.offboard_control_signal_lost) {
						mavlink_log_critical(mavlink_fd, "[commander] RECOVERY - OFFBOARD CONTROL SIGNAL GAINED!");
						state_changed = true;
					}
				}

				current_status.offboard_control_signal_weak = false;
				current_status.offboard_control_signal_lost = false;
				current_status.offboard_control_signal_lost_interval = 0;

				/* arm / disarm on request */
				if (sp_offboard.armed && !current_status.flag_system_armed) {
					update_state_machine_arm(stat_pub, &current_status, mavlink_fd);
					/* switch to stabilized mode = takeoff */
					update_state_machine_mode_stabilized(stat_pub, &current_status, mavlink_fd);
				} else if (!sp_offboard.armed && current_status.flag_system_armed) {
					update_state_machine_disarm(stat_pub, &current_status, mavlink_fd);
				}

			} else {
				static uint64_t last_print_time = 0;
				/* print error message for first RC glitch and then every 5 s / 5000 ms) */
				if (!current_status.offboard_control_signal_weak || ((hrt_absolute_time() - last_print_time) > 5000000)) {
					current_status.offboard_control_signal_weak = true;
					mavlink_log_critical(mavlink_fd, "[commander] CRITICAL - NO OFFBOARD CONTROL SIGNAL!");
					last_print_time = hrt_absolute_time();
				}
				/* flag as lost and update interval since when the signal was lost (to initiate RTL after some time) */
				current_status.offboard_control_signal_lost_interval = hrt_absolute_time() - sp_offboard.timestamp;

				/* if the signal is gone for 0.1 seconds, consider it lost */
				if (current_status.offboard_control_signal_lost_interval > 100000) {
					current_status.offboard_control_signal_lost = true;
					current_status.failsave_lowlevel_start_time = hrt_absolute_time();
					current_status.failsave_lowlevel = true;

					/* kill motors after timeout */
					if (hrt_absolute_time() - current_status.failsave_lowlevel_start_time > failsafe_lowlevel_timeout_ms*1000) {
						state_changed = true;
					}
				}
			}
		}


		current_status.counter++;
		current_status.timestamp = hrt_absolute_time();


		/* If full run came back clean, transition to standby */
		if (current_status.state_machine == SYSTEM_STATE_PREFLIGHT &&
		    current_status.flag_preflight_gyro_calibration == false &&
		    current_status.flag_preflight_mag_calibration == false &&
		    current_status.flag_preflight_accel_calibration == false) {
		    	/* All ok, no calibration going on, go to standby */
			do_state_update(stat_pub, &current_status, mavlink_fd, SYSTEM_STATE_STANDBY);
		}

		/* publish at least with 1 Hz */
		if (counter % (1000000 / COMMANDER_MONITORING_INTERVAL) == 0 || state_changed) {
			publish_armed_status(&current_status);
			orb_publish(ORB_ID(vehicle_status), stat_pub, &current_status);
			state_changed = false;
		}

		/* Store old modes to detect and act on state transitions */
		voltage_previous = current_status.voltage_battery;

		fflush(stdout);
		counter++;
		usleep(COMMANDER_MONITORING_INTERVAL);
	}

	/* wait for threads to complete */
	pthread_join(command_handling_thread, NULL);
	pthread_join(subsystem_info_thread, NULL);

	/* close fds */
	led_deinit();
	buzzer_deinit();
	close(sp_man_sub);
	close(sp_offboard_sub);
	close(gps_sub);
	close(sensor_sub);

	printf("[commander] exiting..\n");
	fflush(stdout);

	thread_running = false;

	return 0;
}
<|MERGE_RESOLUTION|>--- conflicted
+++ resolved
@@ -293,7 +293,7 @@
 	struct sensor_combined_s raw;
 
 	/* 30 seconds */
-	const uint64_t calibration_interval_us = 45 * 1000000;
+	int calibration_interval_ms = 30 * 1000;
 	unsigned int calibration_counter = 0;
 
 	float mag_max[3] = {-FLT_MAX, -FLT_MAX, -FLT_MAX};
@@ -312,10 +312,10 @@
 		warn("WARNING: failed to set scale / offsets for mag");
 	close(fd);
 
-	mavlink_log_info(mavlink_fd, "[commander] Please rotate around all axes.");
+	mavlink_log_info(mavlink_fd, "[commander] Please rotate around X");
 	
 	uint64_t calibration_start = hrt_absolute_time();
-	while ((hrt_absolute_time() - calibration_start) < calibration_interval_us) {
+	while ((hrt_absolute_time() - calibration_start)/1000 < calibration_interval_ms) {
 
 		/* wait blocking for new data */
 		struct pollfd fds[1] = { { .fd = sub_sensor_combined, .events = POLLIN } };
@@ -348,10 +348,12 @@
 			calibration_counter++;
 		} else {
 			/* any poll failure for 1s is a reason to abort */
-			mavlink_log_info(mavlink_fd, "[commander] mag calibration aborted, please retry.");
+			mavlink_log_info(mavlink_fd, "[commander] mag cal canceled");
 			break;
 		}
 	}
+
+	mavlink_log_info(mavlink_fd, "[commander] mag calibration done");
 
 	/* disable calibration mode */
 	status->flag_preflight_mag_calibration = false;
@@ -1307,28 +1309,12 @@
 				//printf("RC: y:%i/t:%i s:%i chans: %i\n", rc_yaw_scale, rc_throttle_scale, mode_switch_rc_value, rc.chan_count);
 
 				if (sp_man.override_mode_switch > STICK_ON_OFF_LIMIT) {
-<<<<<<< HEAD
-					current_status.flag_control_attitude_enabled = false;
-					current_status.flag_control_rates_enabled = true;
-					update_state_machine_mode_manual(stat_pub, &current_status, mavlink_fd);
-
-				} else if (sp_man.override_mode_switch < -STICK_ON_OFF_LIMIT) {
-					current_status.flag_control_attitude_enabled = false;
-					current_status.flag_control_rates_enabled = true;
-					update_state_machine_mode_manual(stat_pub, &current_status, mavlink_fd);
-					//update_state_machine_mode_auto(stat_pub, &current_status, mavlink_fd);
-
-				} else {
-					current_status.flag_control_attitude_enabled = false;
-					current_status.flag_control_rates_enabled = true;
-=======
 					update_state_machine_mode_manual(stat_pub, &current_status, mavlink_fd);
 
 				} else if (sp_man.override_mode_switch < -STICK_ON_OFF_LIMIT) {
 					update_state_machine_mode_auto(stat_pub, &current_status, mavlink_fd);
 
 				} else {
->>>>>>> 2a06b668
 					update_state_machine_mode_stabilized(stat_pub, &current_status, mavlink_fd);
 				}
 
